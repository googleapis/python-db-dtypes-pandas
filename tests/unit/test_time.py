--- conflicted
+++ resolved
@@ -96,9 +96,6 @@
             ["00:00:00", "12:34:56.789101", "23:59:59.999999"],
             datetime.time(12, 34, 56, 789101),
         ),
-<<<<<<< HEAD
-        ([None, "06:30:00", pandas.NA, pandas.NaT, float("nan")], datetime.time(6, 30)),
-=======
         (
             [
                 None,
@@ -109,7 +106,6 @@
             ],
             datetime.time(6, 30),
         ),
->>>>>>> cc5b1787
         (["2:22:21.222222", "2:22:23.222222"], datetime.time(2, 22, 22, 222222)),
     ],
 )
