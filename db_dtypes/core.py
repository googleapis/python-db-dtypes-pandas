# Copyright 2021 Google LLC
#
# Licensed under the Apache License, Version 2.0 (the "License");
# you may not use this file except in compliance with the License.
# You may obtain a copy of the License at
#
#     http://www.apache.org/licenses/LICENSE-2.0
#
# Unless required by applicable law or agreed to in writing, software
# distributed under the License is distributed on an "AS IS" BASIS,
# WITHOUT WARRANTIES OR CONDITIONS OF ANY KIND, either express or implied.
# See the License for the specific language governing permissions and
# limitations under the License.

from typing import Optional

import numpy
import pandas
import pandas.api.extensions
from pandas.api.types import is_dtype_equal, is_list_like, is_scalar, pandas_dtype

from db_dtypes import pandas_backports


pandas_release = pandas_backports.pandas_release


class BaseDatetimeDtype(pandas.api.extensions.ExtensionDtype):
    na_value = pandas.NaT
    kind = "O"
    names = None

    @classmethod
    def construct_from_string(cls, name: str):
        if not isinstance(name, str):
            raise TypeError(
                f"'construct_from_string' expects a string, got {type(name)}"
            )

        if name != cls.name:
            raise TypeError(f"Cannot construct a '{cls.__name__}' from 'another_type'")

        return cls()


class BaseDatetimeArray(
    pandas_backports.OpsMixin, pandas_backports.NDArrayBackedExtensionArray
):
    # scalar used to denote NA value inside our self._ndarray, e.g. -1 for
    # Categorical, iNaT for Period. Outside of object dtype, self.isna() should
    # be exactly locations in self._ndarray with _internal_fill_value. See:
    # https://github.com/pandas-dev/pandas/blob/main/pandas/core/arrays/_mixins.py
    _internal_fill_value = numpy.datetime64("NaT")

    def __init__(self, values, dtype=None, copy: bool = False):
        if not (
            isinstance(values, numpy.ndarray) and values.dtype == numpy.dtype("<M8[ns]")
        ):
            values = self.__ndarray(values)
        elif copy:
            values = values.copy()

        super().__init__(values=values, dtype=values.dtype)

    @classmethod
    def __ndarray(cls, scalars):
        return numpy.array([cls._datetime(scalar) for scalar in scalars], "M8[ns]",)

    @classmethod
    def _from_sequence(cls, scalars, *, dtype=None, copy=False):
        if dtype is not None:
            assert dtype.__class__ is cls.dtype.__class__
        return cls(cls.__ndarray(scalars))

    _from_sequence_of_strings = _from_sequence

    def astype(self, dtype, copy=True):
        dtype = pandas_dtype(dtype)
        if is_dtype_equal(dtype, self.dtype):
            if not copy:
                return self
            else:
                return self.copy()

        return super().astype(dtype, copy=copy)

    def _cmp_method(self, other, op):
        """Compare array values, for use in OpsMixin."""

        if is_scalar(other) and (pandas.isna(other) or type(other) == self.dtype.type):
            other = type(self)([other])

        oshape = getattr(other, "shape", None)
        if oshape != self.shape and oshape != (1,) and self.shape != (1,):
            raise TypeError(
                "Can't compare arrays with different shapes", self.shape, oshape
            )

        if type(other) != type(self):
            return NotImplemented
        return op(self._ndarray, other._ndarray)

    def _from_factorized(self, unique, original):
        return self.__class__(unique)

    def isna(self):
        return pandas.isna(self._ndarray)

    def _validate_scalar(self, value):
        """
        Validate and convert a scalar value to datetime64[ns] for storage in
        backing NumPy array.
        """
        return self._datetime(value)

<<<<<<< HEAD
    def _validate_searchsorted_value(self, value):
        """
        TODO: With pandas 2.0, this may be unnecessary. https://github.com/pandas-dev/pandas/pull/45544#issuecomment-1052809232
        """
        raise NotImplementedError("TODO TODO TODO")
=======
    def _validate_setitem_value(self, value):
        """
        Convert a value for use in setting a value in the backing numpy array.
        """
        if is_list_like(value):
            _datetime = self._datetime
            return [_datetime(v) for v in value]

        return self._datetime(value)
>>>>>>> ae224958

    def any(
        self,
        *,
        axis: Optional[int] = None,
        out=None,
        keepdims: bool = False,
        skipna: bool = True,
    ):
        pandas_backports.numpy_validate_any((), {"out": out, "keepdims": keepdims})
        result = pandas_backports.nanany(self._ndarray, axis=axis, skipna=skipna)
        return result

    def all(
        self,
        *,
        axis: Optional[int] = None,
        out=None,
        keepdims: bool = False,
        skipna: bool = True,
    ):
        pandas_backports.numpy_validate_all((), {"out": out, "keepdims": keepdims})
        result = pandas_backports.nanall(self._ndarray, axis=axis, skipna=skipna)
        return result

    def min(self, *, axis: Optional[int] = None, skipna: bool = True, **kwargs):
        pandas_backports.numpy_validate_min((), kwargs)
        result = pandas_backports.nanmin(
            values=self._ndarray, axis=axis, mask=self.isna(), skipna=skipna
        )
        if axis is None or self.ndim == 1:
            return self._box_func(result)
        return self._from_backing_data(result)

    def max(self, *, axis: Optional[int] = None, skipna: bool = True, **kwargs):
        pandas_backports.numpy_validate_max((), kwargs)
        result = pandas_backports.nanmax(
            values=self._ndarray, axis=axis, mask=self.isna(), skipna=skipna
        )
        if axis is None or self.ndim == 1:
            return self._box_func(result)
        return self._from_backing_data(result)

    def median(
        self,
        *,
        axis: Optional[int] = None,
        out=None,
        overwrite_input: bool = False,
        keepdims: bool = False,
        skipna: bool = True,
    ):
        if not hasattr(pandas_backports, "numpy_validate_median"):
            raise NotImplementedError("Need pandas 1.3 or later to calculate median.")

        pandas_backports.numpy_validate_median(
            (), {"out": out, "overwrite_input": overwrite_input, "keepdims": keepdims},
        )
        result = pandas_backports.nanmedian(self._ndarray, axis=axis, skipna=skipna)
        if axis is None or self.ndim == 1:
            return self._box_func(result)
        return self._from_backing_data(result)<|MERGE_RESOLUTION|>--- conflicted
+++ resolved
@@ -113,13 +113,12 @@
         """
         return self._datetime(value)
 
-<<<<<<< HEAD
     def _validate_searchsorted_value(self, value):
         """
         TODO: With pandas 2.0, this may be unnecessary. https://github.com/pandas-dev/pandas/pull/45544#issuecomment-1052809232
         """
         raise NotImplementedError("TODO TODO TODO")
-=======
+
     def _validate_setitem_value(self, value):
         """
         Convert a value for use in setting a value in the backing numpy array.
@@ -129,7 +128,6 @@
             return [_datetime(v) for v in value]
 
         return self._datetime(value)
->>>>>>> ae224958
 
     def any(
         self,
