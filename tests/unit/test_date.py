--- conflicted
+++ resolved
@@ -77,9 +77,6 @@
     [
         (["1970-01-01", "1900-01-01", "2000-01-01"], datetime.date(1970, 1, 1)),
         (
-<<<<<<< HEAD
-            [None, "1900-01-01", pandas.NA, pandas.NaT, float("nan")],
-=======
             [
                 None,
                 "1900-01-01",
@@ -87,7 +84,6 @@
                 pandas.NaT,
                 float("nan"),
             ],
->>>>>>> cc5b1787
             datetime.date(1900, 1, 1),
         ),
         (["2222-02-01", "2222-02-03"], datetime.date(2222, 2, 2)),
