--- conflicted
+++ resolved
@@ -543,22 +543,14 @@
     empty = cls([])
     assert empty.min() is pd.NaT
     assert empty.max() is pd.NaT
-<<<<<<< HEAD
-    if pandas_release >= (1, 2):
-=======
     if pandas_release >= (1, 3):
->>>>>>> f903c2c6
         assert empty.median() is pd.NaT
     empty = cls([None])
     assert empty.min() is pd.NaT
     assert empty.max() is pd.NaT
     assert empty.min(skipna=False) is pd.NaT
     assert empty.max(skipna=False) is pd.NaT
-<<<<<<< HEAD
-    if pandas_release >= (1, 2):
-=======
     if pandas_release >= (1, 3):
->>>>>>> f903c2c6
         with pytest.warns(RuntimeWarning, match="empty slice"):
             # It's weird that we get the warning here, and not
             # below. :/
