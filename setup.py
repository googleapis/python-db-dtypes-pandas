--- conflicted
+++ resolved
@@ -30,18 +30,11 @@
 release_status = "Development Status :: 5 - Production/Stable"
 
 dependencies = [
-<<<<<<< HEAD
     "numpy >= 1.16.6, <= 2.2.6 ; python_version == '3.10'",
     "numpy >= 1.16.6 ; python_version != '3.10'",
     "packaging >= 17.0",
     "pandas >= 0.24.2",
     "pyarrow >= 3.0.0",
-=======
-    "numpy >= 1.24.0",
-    "packaging >= 24.2.0",
-    "pandas >= 1.5.3",
-    "pyarrow >= 13.0.0",
->>>>>>> eb1891c9
 ]
 
 
